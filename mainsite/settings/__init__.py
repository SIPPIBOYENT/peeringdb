--- conflicted
+++ resolved
@@ -345,8 +345,6 @@
 # KMZ export file
 set_option("KMZ_EXPORT_FILE", os.path.join(API_CACHE_ROOT, "peeringdb.kmz"))
 set_option("KMZ_DOWNLOAD_PATH", "^export/kmz/$")
-<<<<<<< HEAD
-=======
 if RELEASE_ENV == "dev":
     # setting to blank means KMZ_DOWNLOAD_PATH is used instead and
     # the file is served from the local filesystem
@@ -355,7 +353,6 @@
     # setting this will override KMZ_DOWNLOAD_PATH to an absolute / external
     # url. We do this by default if the release env is not dev
     set_option("KMZ_DOWNLOAD_URL", "https://public.peeringdb.com/peeringdb.kmz")
->>>>>>> 1dc32071
 
 # Keys
 set_from_env("MELISSA_KEY")
