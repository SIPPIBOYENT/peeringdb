--- conflicted
+++ resolved
@@ -39,11 +39,7 @@
 # synced to major elasticsearch version and needs to be upgraded
 # when elasticsearch is upgraded
 # https://elasticsearch-dsl.readthedocs.io/en/latest/index.html#compatibility
-<<<<<<< HEAD
-django-elasticsearch-dsl = ">=7.3,<8"
-=======
 django-elasticsearch-dsl = "^8"
->>>>>>> 1dc32071
 
 django-extensions = ">=1.3.3"
 django-grainy = ">=2"
