--- conflicted
+++ resolved
@@ -88,7 +88,6 @@
 def objfac_tupple(objfac_qset, obj, output):
     data = {}
     for objfac in objfac_qset:
-<<<<<<< HEAD
         if output == "mixed":
             if not data.get(getattr(objfac, obj)):
                 data[getattr(objfac, obj)] = [objfac.facility]
@@ -99,12 +98,6 @@
                 data[objfac.facility] = [getattr(objfac, obj)]
             else:
                 data[objfac.facility].append(getattr(objfac, obj))
-    return data
-=======
-        if not data.get(getattr(objfac, obj)):
-            data[getattr(objfac, obj)] = [objfac.facility]
-        else:
-            data[getattr(objfac, obj)].append(objfac.facility)
     return data
 
 
@@ -128,5 +121,4 @@
         </tbody>
     </table>
     """
-    return ballon_text
->>>>>>> e37dc4da
+    return ballon_text