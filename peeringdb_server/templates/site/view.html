{% extends "site/base.html" %}
{% load util %}
{% load i18n %}

{% block header %}
{% with page_title=instance|make_page_title %}{{ block.super }}{% endwith %}
{% endblock %}

{% block content %}

<div id="view" data-ref-tag="{{ ref_tag }}" class="view {% if permissions.can_edit %}editable{% endif %}" {% if permissions.can_edit %}data-edit-target="api:{{ref_tag}}:update" data-edit-id="{{instance.id}}" data-check-incomplete="Yes"{% endif %}>

{% if permissions.can_edit %}
<div class="payload">
  <div data-edit-name="org_id">{{ instance.org_id }}</div>
  {% if ref_tag == "net" %}
  <div data-edit-name="asn">{{ instance.asn }}</div>
  {% endif %}
</div>
{% endif %}

<div class="row">
  <div class="col-md-12 col-sm-12 col-12">
    <div class="view_title row">
      <div class="col-md-8 col-sm-8 col-9"
           {% if permissions.can_write %}
           data-edit-type="string"
           {% endif %}
           data-edit-required="yes"
           data-edit-value="{{ data.title }}"
           data-edit-name="name">{{ data.title }}
           {% if instance.sponsorship %}
           <a data-edit-static="yes" href="/sponsors" class="sponsor {{ instance.sponsorship.css }}">{{ instance.sponsorship.label }} {% trans "sponsor" %}</a>
           {% endif %}

           {% if request.user.is_authenticated|flag_bad_data_needs_auth %}
           <!-- <a href="#" id="showReportData" class="bad-data-flag">{% trans "report" %}</a> -->
           {% endif %}
           </div>

      <div class="col-md-4 col-sm-4 col-3 right button-bar">
        {% if instance.status == "pending" %}
          <div class="status-pending">
          {% if ref_tag == "campus" %}
          {% trans "Add at least 2 facilities for your campus to be visible." %}
          {% else %}
          {% trans "Pending Review" %}
          {% endif %}
          </div>
        {% endif %}
        {% if permissions.can_edit %}
        <!-- toggle edit mode -->
        <div data-edit-toggled="view">
          <a class="btn btn-primary" data-edit-action="toggle-edit" style="min-width: 45px;">{% trans "Edit" %}</a>
        </div>
        <div data-edit-toggled="edit" style="display:none;">
          <a class="btn btn-primary" data-edit-action="toggle-edit" style="min-width: 64px;">{% trans "Cancel" %}</a>
          <a class="btn btn-primary" data-edit-action="submit" style="min-width: 52px;">{% trans "Save" %}</a>
        </div>
        {% else %}
        <div>

        {% if instance.org and not instance.org.owned and request.user.is_authenticated %}
          {% if request.user.is_verified_user or request.user.email_confirmed %}
          <a class="btn btn-primary" href="/request-ownership?id={{ instance.org.id }}">Request Ownership</a>
          {% endif %}
        {% endif %}
        </div>
        {% endif %}
      </div>
    </div>
  </div>
</div>

<!-- EXPORT MODAL -->
{% if ref_tag != "org" %}
<div class="mt-2">
    <button class="btn btn-success position-relative my-3 hide-on-edit"
        href="#"
        type="button"
        id="dropdownMenuLinked"
        aria-expanded="false"
        data-bs-toggle="modal"
        data-bs-target="#modalExport"
        style="left: -10px; border-radius: 10px;"
    >
        <i class="material-icons" style="font-size: 16px; position: relative; top: 3px;">file_download</i>
        EXPORT
    </button>

    <div class="modal" id="modalExport">
      <div class="modal-dialog modal-dialog-centered">
        <div class="modal-content">
          <!-- Modal body -->
          <div class="modal-body p-0" style="background-color: #EFF0F2;">
              <div class="d-flex justify-content-center pt-2" id="title-modal-export">
                <h4> Export Options </h4>
              </div>
                <div class="d-flex justify-content-center mt-3 mb-4">
                  <div class="w-50 bg-white p-4 border border-2" id="export-field">
                    <div class="d-flex justify-content-between">
                        <span>All</span>
                        <input id="export_all" type="checkbox" value="All">
                    </div>
                    {% if ref_tag == "campus" %}
                    <div class="d-flex justify-content-between mt-3 export-section" data-export-row-name="campus" data-export-container-name="campus" data-export-method="object">
                      <span>Campus</span>
                      <input type="checkbox" value="Campus">
                    </div>
                    <div class="d-flex justify-content-between mt-3 export-section"
                    data-export-row-name="carriers" data-export-container-name="carrier" data-export-method="single-table">
                      <span>Carrier</span>
                      <input type="checkbox" value="Carrier">
                    </div>
                    <div class="d-flex justify-content-between mt-3 export-section" data-export-row-name="exchanges" data-export-container-name="ix" data-export-method="multiple-tables">
                      <span>Exchanges</span>
                      <input type="checkbox" value="Exchanges">
                    </div>
                    <div class="d-flex justify-content-between mt-3 export-section" data-export-row-name="facilities" data-export-container-name="facility" data-export-method="single-table">
                      <span>Facilities</span>
                      <input type="checkbox" value="Facilities">
                    </div>
                    <div class="d-flex justify-content-between mt-3 export-section" data-export-row-name="networks" data-export-container-name="net" data-export-method="multiple-tables">
                      <span>Networks</span>
                      <input type="checkbox" value="Networks">
                    </div>
                    {% elif ref_tag == "net" %}
                    <!-- Netowrk, Public Peering Exchange Points, Interconnection Facilities and Contact Points -->
                    <div class="d-flex justify-content-between mt-3 export-section" data-export-row-name="net" data-export-container-name="net" data-export-method="object">
                      <span>Network</span>
                      <input type="checkbox" value="Network">
                    </div>
                    <div class="d-flex justify-content-between mt-3 export-section" data-export-row-name="exchanges" data-export-container-name="netixlan" data-export-method="single-table">
                      <span>Public Peering Exchange Points</span>
                      <input type="checkbox" value="Public Peering Exchange Points">
                    </div>
                    <div class="d-flex justify-content-between mt-3 export-section" data-export-row-name="facilities" data-export-container-name="netfac" data-export-method="single-table">
                      <span>Interconnection Facilities</span>
                      <input type="checkbox" value="Interconnection Facilities">
                    </div>
                    <div class="d-flex justify-content-between mt-3 export-section" data-export-row-name="poc" data-export-container-name="poc" data-export-method="single-table">
                      <span>Contact Points</span>
                      <input type="checkbox" value="Contact Points">
                    </div>
                    {% elif ref_tag == "ix" %}
                    <!-- Exchange, Prefixes, Local Facilities and Peers at this Exchange Point -->
                    <div class="d-flex justify-content-between mt-3 export-section" data-export-row-name="ix" data-export-container-name="ix" data-export-method="object">
                      <span>Exchange</span>
                      <input type="checkbox" value="Exchange">
                    </div>
                    <div class="d-flex justify-content-between mt-3 export-section" data-export-row-name="prefixes" data-export-container-name="ixpfx" data-export-method="single-table">
                      <span>Prefixes</span>
                      <input type="checkbox" value="Prefixes">
                    </div>
                    <div class="d-flex justify-content-between mt-3 export-section" data-export-row-name="facilities" data-export-container-name="ixfac" data-export-method="single-table">
                      <span>Local Facilities</span>
                      <input type="checkbox" value="Local Facilities">
                    </div>
                    <div class="d-flex justify-content-between mt-3 export-section" data-export-row-name="networks" data-export-container-name="netixlan" data-export-method="single-table">
                      <span>Peers at this Exchange Point</span>
                      <input type="checkbox" value="Peers at this Exchange Point">
                    </div>
                    {% elif ref_tag == "fac" %}
                    <!-- Facility, Campuses, Carriers, Exchanges and Networks -->
                    <div class="d-flex justify-content-between mt-3 export-section" data-export-row-name="fac" data-export-container-name="fac" data-export-method="object">
                      <span>Facility</span>
                      <input type="checkbox" value="Facility">
                    </div>
                    <div class="d-flex justify-content-between mt-3 export-section" data-export-row-name="campuses" data-export-container-name="campus" data-export-method="single-table">
                      <span>Campuses</span>
                      <input type="checkbox" value="Campuses">
                    </div>
                    <div class="d-flex justify-content-between mt-3 export-section" data-export-row-name="carriers" data-export-container-name="carrier" data-export-method="single-table">
                      <span>Carriers</span>
                      <input type="checkbox" value="Carriers">
                    </div>
                    <div class="d-flex justify-content-between mt-3 export-section" data-export-row-name="exchanges" data-export-container-name="ixfac" data-export-method="single-table">
                      <span>Exchanges</span>
                      <input type="checkbox" value="Exchanges">
                    </div>
                    <div class="d-flex justify-content-between mt-3 export-section" data-export-row-name="peers" data-export-container-name="netixlan" data-export-method="single-table">
                      <span>Networks</span>
                      <input type="checkbox" value="Networks">
                    </div>
                    {% elif ref_tag == "carrier" %}
                    <!-- Carrier and Facilities -->
                    <div class="d-flex justify-content-between mt-3 export-section" data-export-row-name="carrier" data-export-container-name="carrier" data-export-method="object">
                      <span>Carrier</span>
                      <input type="checkbox" value="Carrier">
                    </div>
                    <div class="d-flex justify-content-between mt-3 export-section" data-export-row-name="facilities" data-export-container-name="carrierfac" data-export-method="single-table">
                      <span>Facilities</span>
                      <input type="checkbox" value="Facilities">
                    </div>
                    {% endif %}
                  </div>
                  <!-- Add more checkboxes as needed -->
                </div>
              <div class="d-flex justify-content-center pt-2" id="title-modal-export">
                <h4> Output Format </h4>
              </div>
              <div class="d-flex justify-content-center mt-4 mb-3">
                <div class="w-50 bg-white p-4 border border-2" id="export-format">
                  <div class="d-flex justify-content-between">
                      <span>CSV</span>
                      <input type="checkbox" value="CSV">
                  </div>
                  <div class="d-flex justify-content-between mt-3 export-section" data-export-row-name="" data-export-container-name="" data-export-method="">
                    <span>JSON</span>
                    <input type="checkbox" value="JSON">
                  </div>
                </div>
                <!-- Add more checkboxes as needed -->
              </div>
              <div class="d-flex justify-content-center mt-4 py-3" >
                <button type="button" class="btn btn-lg w-50 m-4 fs-4" data-data-export="{{data_json}}" id="btn-export">Export</button>
                <button type="button" class="btn btn-lg w-50 m-4 fs-4" data-bs-dismiss="modal" id="btn-export">Cancel</button>
              </div>
          </div>
        </div>
      </div>
    </div>
</div>
{% endif %}

{% include "site/stats.html" %}


{% if ref_tag == "campus" %}
<div class="campus-nav-container">
  <div class="scroller-campus scroller-left float-left mt-2"><i class="material-icons">chevron_left</i></div>
    <div class="wrapper campus-list flex-grow-1" style="width: 100%;">
      <nav class="nav nav-tabs nav-list-campus mt-2 ps-0" id="myTab" role="tablist" style="border-bottom: none;">
        <a class="nav-item nav-link active campus-tab flex-fill" data-bs-toggle="tab" data-bs-target="#nav-main" role="tab" aria-controls="public" aria-expanded="true">{{ instance }} ({{ data.facilities|length }})</a>
        <a class="nav-item nav-link campus-tab flex-fill" data-bs-toggle="tab" data-bs-target="#nav-carriers" data-toggle="tab">Carriers ({{ data.carriers|length }})</a>
        <a class="nav-item nav-link campus-tab flex-fill" data-bs-toggle="tab" data-bs-target="#nav-exchanges" data-toggle="tab">Exchanges ({{ data.exchanges.values|objfac_value_length }})</a>
        <a class="nav-item nav-link campus-tab flex-fill" data-bs-toggle="tab" data-bs-target="#nav-networks" data-toggle="tab">Networks ({{ data.networks.values|objfac_value_length }})</a>
      </nav>
    </div>
  <div class="scroller-campus scroller-right float-right mt-2"><i class="material-icons">chevron_right</i></div>
</div>

<div class="tab-content" id="nav-tabContent">
  <div class="tab-pane fade show active" id="nav-main" role="tabpanel" aria-labelledby="nav-main-tab">
{% endif %}

<div class="row">

  <div class="col-md-6 col-sm-12 col-12 offset-pr-md-1 offset-pr-sm-0 offset-pr-0 offset-pl-sm-0 offset-pl-0">
  {% if permissions.can_edit %}
  <div class="editable popin note info incomplete marg-top-15 marg-bot-15 hidden">
  {% trans "Some of the data on this page is incomplete, please update the fields marked with" %}
  <svg xmlns="http://www.w3.org/2000/svg" height="15px" viewBox="0 0 24 24" width="15px" fill="#FFFFFF"><path d="M0 0h24v24H0z" fill="none"/><path d="M12 2C6.48 2 2 6.48 2 12s4.48 10 10 10 10-4.48 10-10S17.52 2 12 2zm1 15h-2v-2h2v2zm0-4h-2V7h2v6z"/></svg>
  {% trans "to improve data quality" %}.
  </div>

  <div data-edit-geotag="{{ref_tag}}"
    class="editable popin alert alert-warning geovalidation-warning marg-top-15 marg-bot-15 hidden">
  </div>

  <div data-edit-geotag="{{ref_tag}}"
    class="editable popin alert alert-warning suggested-address marg-top-15 marg-bot-15 hidden">
    <div class="row">
      <div class="col-8">
        <p>{% trans "Suggested Address:" %}</p>
        <div data-edit-field="address1" class="address-field"></div>
        <div data-edit-field="address2" class="address-field"></div>
        <span data-edit-field="city" class="address-field"></span>
        <span data-edit-field="state" class="address-field"></span>
        <span data-edit-field="zipcode" class="address-field"></span>
      </div>
      <div class="col-4 text-right">
        <a class="btn btn-primary suggestion-accept">{% trans "Accept" %}</a>
      </div>
    </div>
  </div>

  {% endif %}


  <!-- fields -->
  <div class="view_fields" id="{{ref_tag}}_section">
  {% for row in data.fields %}
  {% if row.last_soc_field %}
  <div class="row view_value text-center" data-edit-toggled="edit">
    <button onclick="addSocialMediaElement(this)"
          style="
            display: inline-block;
            width: auto;
          "
        class="btn btn-primary btn-sm"
      >+ {% trans "Social Media" %}</button>
  </div>
  {% else %}
  {% if row.type == "group" %}
      <div class="editable"
           --data-edit-module="api_grouped_update"
           data-edit-group="#view"
           data-edit-target="{{ row.target }}"
           data-edit-id="{{ row.id }}">
           <div class="row view_row">
             <div class="view_field view_sub col-12 col-sm-12 col-md-12">{{ row.label }}</div>
          </div>

          <div class="editable payload">
            {% for payload_row in row.payload %}
            <div data-edit-name="{{ payload_row.name }}">{{ payload_row.value }}</div>
            {% endfor %}
          </div>

    {% elif row.type == "group_end" %}
      </div>
    {% endif %}

    {% if not row.value|dont_render and row.type != "group" and row.type != "group_end" %}
    {% if not row.admin or permissions.can_write %}
    <div class="row view_row {% if row.type == "soc" %} social_media {% endif %} " {% if row.name == "social_media" %} data-edit-toggled="edit" {% endif %}>

      {% if row.type == "sub"%}
        <!-- sub header -->
        <div class="view_field view_sub col-12 col-sm-12 col-md-12">{{ row.label }}</div>
      {% else %}
        <!-- row header -->
        <div {% if row.edit_label or row.editable_label %}data-edit-toggled="view"{% endif %} class="view_field col-4 col-sm-5 col-md-4{% if row.help_text %} help-text{% endif %}"
            {% if row.editable_label %}
            id="{{ row.label_name }}"
            {% endif %}
            {% if row.help_text %}
             data-bs-toggle="tooltip"
             data-placement="top"
             {% if row.notify_incomplete_group %}data-notify-incomplete-group="{{ row.notify_incomplete_group }}"{% endif %}
             title="{{ row.help_text }}"
             {% endif %}>{% if row.notify_incomplete %}<svg class="incomplete hidden" xmlns="http://www.w3.org/2000/svg" height="15px" viewBox="0 0 24 24" width="15px" fill="#FFFFFF"><path d="M0 0h24v24H0z" fill="none"/><path d="M12 2C6.48 2 2 6.48 2 12s4.48 10 10 10 10-4.48 10-10S17.52 2 12 2zm1 15h-2v-2h2v2zm0-4h-2V7h2v6z"/></svg>{% endif %} {{ row.label }}
             {% if row.help_text %}<svg xmlns="http://www.w3.org/2000/svg" height="15px" viewBox="0 0 24 24" width="15px" fill="#FFFFFF"><path d="M0 0h24v24H0z" fill="none"/><path d="M12 2C6.48 2 2 6.48 2 12s4.48 10 10 10 10-4.48 10-10S17.52 2 12 2zm1 17h-2v-2h2v2zm2.07-7.75l-.9.92C13.45 12.9 13 13.5 13 15h-2v-.5c0-1.1.45-2.1 1.17-2.83l1.24-1.26c.37-.36.59-.86.59-1.41 0-1.1-.9-2-2-2s-2 .9-2 2H8c0-2.21 1.79-4 4-4s4 1.79 4 4c0 .88-.36 1.68-.93 2.25z"/></svg>{% endif %}
        </div>

        {% if row.editable_label %}

          <div data-edit-toggled="edit" style="color:black" class="view_field col-4 col-sm-5 col-md-4{% if row.help_text %} help-text{% endif %}"
            {% if not row.readonly and permissions.can_write %}
            data-edit-type="select"
            {% endif %}
            data-edit-name="{{ row.label_name }}"
            data-edit-data="{{ row.label_data }}"
            data-edit-value="{{ row.label_value }}">{{ row|editable_list_value }}</div>
          {% if row.admin or permissions.can_write %}
            <button onclick="deleteElement(this)" data-edit-toggled="edit" class="btn btn-primary btn-sm remove-inline-element"> -</button>
          {% endif %}
        {% elif row.edit_label %}

        <!-- row header (edit mode), will only be set if `edit_label` is set on the field definition -->

        <div data-edit-toggled="edit" class="view_field col-4 col-sm-5 col-md-4{% if row.help_text or row.edit_help_text %} help-text{% endif %}"
             {% if row.help_text or row.edit_help_text %}
             data-bs-toggle="tooltip"
             data-placement="top"
             {% if row.notify_incomplete_group %}data-notify-incomplete-group="{{ row.notify_incomplete_group }}"{% endif %}
             title="{% if row.edit_help_text %}{{ row.edit_help_text }}{% else %}{{ row.help_text }}{% endif %}"
             {% endif %}>{% if row.notify_incomplete %}<svg class="incomplete hidden" xmlns="http://www.w3.org/2000/svg" height="15px" viewBox="0 0 24 24" width="15px" fill="#FFFFFF"><path d="M0 0h24v24H0z" fill="none"/><path d="M12 2C6.48 2 2 6.48 2 12s4.48 10 10 10 10-4.48 10-10S17.52 2 12 2zm1 15h-2v-2h2v2zm0-4h-2V7h2v6z"/></svg>{% endif %} {{ row.edit_label }}
             {% if row.help_text or row.edit_help_text %}<svg xmlns="http://www.w3.org/2000/svg" height="15px" viewBox="0 0 24 24" width="15px" fill="#FFFFFF"><path d="M0 0h24v24H0z" fill="none"/><path d="M12 2C6.48 2 2 6.48 2 12s4.48 10 10 10 10-4.48 10-10S17.52 2 12 2zm1 17h-2v-2h2v2zm2.07-7.75l-.9.92C13.45 12.9 13 13.5 13 15h-2v-.5c0-1.1.45-2.1 1.17-2.83l1.24-1.26c.37-.36.59-.86.59-1.41 0-1.1-.9-2-2-2s-2 .9-2 2H8c0-2.21 1.79-4 4-4s4 1.79 4 4c0 .88-.36 1.68-.93 2.25z"/></svg>{% endif %}
        </div>

        {% endif %}

        <!-- row value -->
        {% if row.type == "soc" %}
          <div class="view_value col-8 col-sm-7 col-md-8"
            {% if not row.readonly and permissions.can_write %}
            data-edit-type="social_media"
            {% endif %}
            {% if row.required %}
            data-edit-required="yes"
            {% endif %}
            data-edit-name="{{ row.name }}">{{ row.value|social_media_link:row.label_value }}</div>

        {% elif row.type == "url" %}
          <div class="view_value col-8 col-sm-7 col-md-8"
              {% if not row.readonly and permissions.can_write %}
              data-edit-type="url"
              {% endif %}
              {% if row.required %}
              data-edit-required="yes"
              {% endif %}
              data-edit-name="{{ row.name }}"
              data-edit-template="link">{% if row.value %}<a href="{{ row.value }}">{{ row.value }}</a>{% endif %}</div>

        {% elif row.type == "email" %}
          <div class="view_value col-8 col-sm-7 col-md-8"
              {% if not row.readonly and permissions.can_write %}
              data-edit-type="email"
              {% endif %}
              {% if row.required %}
              data-edit-required="yes"
              {% endif %}
              data-edit-name="{{ row.name }}"
              data-edit-template="link">{% if row.value %}<a href="mailto:{{ row.value }}">{{ row.value }}</a>{% endif %}</div>

        {% elif row.type == "list" %}
          <div class="view_value col-8 col-sm-7 col-md-8"
              {% if not row.readonly and permissions.can_write %}
              data-edit-type="select"
              {%   if row.multiple %}
              data-edit-multiple="yes"
              {%   endif %}
              {% endif %}
              data-edit-name="{{ row.name }}"
              data-edit-data="{{ row.data }}"
              {% if row.multiple and row.value %}
              data-edit-value="{{ row.value|editable_list_join }}">{{ row|editable_list_value }}</div>
              {% else %}
              data-edit-value="{{ row.value }}">{{ row|editable_list_value }}</div>
              {% endif %}

        {% elif row.type == "flags" %}
          <div class="view_value flags col-8 col-sm-7 col-md-8">
          {% for flag in row.value %}
            <span
                {% if flag.help_text %}
                data-bs-toggle="tooltip"
                title="{{ flag.help_text }}"
                data-placement="right"
                {% endif %}
            >
              <span class="checkmark"
                    {% if not row.readonly and permissions.can_write %}
                    data-edit-type="bool"
                    {% endif %}
                    data-edit-name="{{ flag.name }}"
                    data-edit-value="{{ flag.value }}"
                    data-edit-template="check">
                    <img class="checkmark" src="{{ STATIC_URL }}checkmark{% if not flag.value %}-off{% endif %}.png"
                    />
              </span>
              <span class="enabled">
                  {{ flag.label }}
              </span>
              {% if flag.help_text %}
              <svg xmlns="http://www.w3.org/2000/svg" height="15px" viewBox="0 0 24 24" width="15px" fill="#FFFFFF"><path d="M0 0h24v24H0z" fill="none"/><path d="M12 2C6.48 2 2 6.48 2 12s4.48 10 10 10 10-4.48 10-10S17.52 2 12 2zm1 17h-2v-2h2v2zm2.07-7.75l-.9.92C13.45 12.9 13 13.5 13 15h-2v-.5c0-1.1.45-2.1 1.17-2.83l1.24-1.26c.37-.36.59-.86.59-1.41 0-1.1-.9-2-2-2s-2 .9-2 2H8c0-2.21 1.79-4 4-4s4 1.79 4 4c0 .88-.36 1.68-.93 2.25z"/></svg>
              {% endif %}
            </span>
          {% endfor %}
          </div>
        {% elif row.type == "action" %}
          <div class="view_value col-8 col-sm-7 col-md-8 action {% if row.help_text or row.edit_help_text %} help-text {% endif %}" title="{% if row.help_text %}{{ row.help_text }}{% endif %}">
            {% for action in row.actions %}
            {% if action.action %}
            <button class="btn btn-sm" data-placement="right" data-container="body" data-view-action="{{ref_tag}}_{{ action.action }}" {% if action.action == "ixf_request_import" and not instance.ixlan.ixf_ixp_member_list_url %} disabled {% endif %}>{{ action.label }}</button>
            {% elif action.href %}
            <a href="{{ action.href }}" class="btn btn-sm" data-placement="right" data-container="body" data-view-action="{{ref_tag}}_{{ action.action }}">{{ action.label }}</a>
            {% else %}
            <span class="action-label {{ action.css }} {{ action.label }}">{{ action.label }}</span>
            {% endif %}
            {% endfor %}
          </div>
        {% elif row.type == "fmt-text" %}
          <div class="view_value col-8 col-sm-7 col-md-8 fmt_text"
               data-render-markdown="yes"
               {% if not row.readonly and permissions.can_write %}
               data-edit-type="markdown"
               {% endif %}
               {% if row.required %}
               data-edit-required="yes"
               {% endif %}
               data-edit-value="{{ row.value }}"
               data-edit-name="{{ row.name }}">
                    {{ row.value }}
                    {% if row.name == "notes" and row.value and request.user.is_authenticated %}
                        <div class="translate">
                            {% comment %} <!-- select name="language-from">
                              <option value="" selected="selected" selected>Detect</option>
                              {% for lang in LANGUAGES %} <option value="{{ lang.0 }}">{{ lang.1 }}</option> {% endfor %}
                            </select -->
                            <!-- select name="language-to">
                              {% for lang in LANGUAGES %}
                                <option value="{{ lang.0 }}"{% ifequal LANGUAGE_CODE lang.0 %} selected="selected"{% endifequal %}>{{ lang.1 }}</option>
                              {% endfor %}
                            </select --> {% endcomment %}
                          <a class="btn btn-primary translate-btn btn-sm" style="vertical-align: bottom;">Translate &#xbb;</a>
                        </div>
                    {% endif %}
                </div>
        {% elif row.type == "safe" %}
          <div class="view_value col-8 col-sm-7 col-md-8"
               {% if not row.readonly and permissions.can_write %}
               data-edit-type="text"
               {% endif %}
               {% if row.required %}
               data-edit-required="yes"
               {% endif %}
               data-edit-name="{{ row.name }}">{{ row.value|safe }}</div>

        {% elif row.type == "bool" %}
          <div class="view_value col-8 col-sm-7 col-md-8">
            <span class="checkmark"
                {% if not row.readonly and permissions.can_write %}
                data-edit-type="bool"
                {% endif %}
                data-edit-name="{{ row.name }}"
                data-edit-value="{{ row.value }}"
                data-edit-template="check">
                <img class="checkmark" src="{{ STATIC_URL }}checkmark{% if not row.value %}-off{% endif %}.png" />
            </span>
          </div>
        {% elif row.type == "location"  %}
          <div class="view_value inline col-8 col-sm-7 col-md-8">
            <span class="inline delimited"
                {% if not row.readonly and permissions.can_write %}
                data-edit-type="string"
                data-edit-placeholder="City"
                {% endif %}
                {% if row.required %}
                data-edit-required="yes"
                {% endif %}
                data-edit-name="city">{{ row.value.city }}</span>{% if row.value.state or row.value.zipcode %}<span data-edit-toggled="view">,</span>{% endif %}

            <span class="inline delimited"
                {% if not row.readonly and permissions.can_write %}
                data-edit-type="string"
                data-edit-placeholder="State"
                {% endif %}
                {% if row.required %}
                data-edit-required="yes"
                {% endif %}
                data-edit-name="state">{{ row.value.state }}</span>{% if row.value.zipcode %}<span data-edit-toggled="view">,</span>{% endif %}

            <span class="inline"
                {% if not row.readonly and permissions.can_write %}
                data-edit-type="string"
                data-edit-placeholder="Zip-Code"
                {% endif %}
                {% if row.required %}
                data-edit-required="yes"
                {% endif %}
                data-edit-name="zipcode">
                {{ row.value.zipcode }}
            </span>
          </div>
        {% elif row.type == "geocode" %}
          <div id="geocode" class="view_value col-8 col-sm-7 col-md-8">
          {% if ref_tag == "fac" %}
              <span class="inline delimited show-on-edit"
                {% if not row.readonly and permissions.can_write %}
                data-edit-type="latitude"
                data-edit-placeholder="Latitude"
                {% endif %}
                {% if row.required %}
                data-edit-required="yes"
                {% endif %}
                data-edit-name="latitude">
                {{ row.value.latitude | default:"" }}
            </span>
            <span class="inline delimited show-on-edit"
                {% if not row.readonly and permissions.can_write %}
                data-edit-type="longitude"
                data-edit-placeholder="Longitude"
                {% endif %}
                {% if row.required %}
                data-edit-required="yes"
                {% endif %}
                data-edit-name="longitude">
                {{ row.value.longitude | default:"" }}
            </span>
            <span class="show-on-edit" id="geocode_preview">
              {% if row.value.latitude and row.value.longitude %}
                <a target="_blank" rel="noopener noreferrer" href="https://maps.google.com/?q={{ row.value.latitude|stringformat:"f" }},{{ row.value.longitude|stringformat:"f" }}">Preview in google maps</a>
              {% endif %}            </span>
            <div class="hide-on-edit">
              {% if row.value.latitude and row.value.longitude  %}
              <span id="geocode_active">
                <a href="https://maps.google.com/?q={{ row.value.latitude|stringformat:"f" }},{{ row.value.longitude|stringformat:"f" }}">{{ row.value.latitude }}, {{ row.value.longitude }}</a>
              </span>
              {% else %}
              <span id="geocode_active"></span>
              <div id="geocode_inactive" class="note inactive">
                  {% trans "Geocode data for this entity could not be obtained at this point. This is done automatically upon address field changes."%}
              </div>
              {% endif %}
            </div>
          {% else %}
            {% if row.value.latitude and row.value.longitude %}
              <span id="geocode_active">
                <a href="https://maps.google.com/?q={{ row.value.latitude|stringformat:"f" }},{{ row.value.longitude|stringformat:"f" }}">{{ row.value.latitude }}, {{ row.value.longitude }}</a>
              </span>
              <div id="geocode_inactive" class="note inactive hidden">
                {% trans "Geocode data for this entity could not be obtained at this point. This is done automatically upon address field changes."%}
              </div>
            {% else %}
            <span id="geocode_active"></span>
            <div id="geocode_inactive" class="note inactive">
              {% trans "Geocode data for this entity could not be obtained at this point. This is done automatically upon address field changes."%}
            </div>
            {% endif %}
          {% endif %}
          </div>
        {% elif row.type == "entity_link"  %}

          <div class="view_value col-8 col-sm-7 col-md-8">
            <a href="{{ row.link }}">{{ row.value }}</a>
          </div>

        {% elif row.type == "image" %}

          <div class="view_value col-8 col-sm-7 col-md-8 img {{ row.name }}"
              data-edit-upload-path="{{ row.upload_handler }}"
              {% if not row.readonly and permissions.can_write %}
              data-edit-type="image"
              {% endif %}
              {% if row.required %}
              data-edit-required="yes"
              {% endif %}
              {% if row.accept %}
              data-edit-accept="{{ row.accept }}"
              {% endif %}
              {% if row.max_size %}
              data-edit-max-size="{{ row.max_size }}"
              {% endif %}
              data-edit-value="{{ row.value }}"
              data-edit-name="{{ row.name }}">
                <img class="img-fluid" src="{{ row.value }}" alt="{{ row.label }}" style="{% if row.max_height %}max-height: {{ row.max_height }}px;{% endif %} {% if not row.value %}display:none;{% endif %}">
              </div>

        {% else %}
          <div class="view_value col-8 col-sm-7 col-md-8"
              {% if not row.readonly and permissions.can_write %}
              data-edit-type="string"
              {% endif %}
              {% if row.required %}
              data-edit-required="yes"
              {% endif %}
              data-edit-name="{{ row.name }}">{{ row.value }}</div>

        {% endif %}
      {% endif %}
    </div>
    {% endif %}
    {% endif %}
    {% endif %}
    {% endfor %}
  </div>

  {% if ref_tag != "campus" %}
  {% include bottom_template_name with data=data instance=instance permissions=permissions %}
  {% endif %}

  </div>

  {% if ref_tag != "campus" %}
  <div class="col-md-6 col-sm-12 col-12 offset-pl-md-1 offset-pl-sm-0 offset-pl-0 offset-pr-sm-0 offset-pr-0"
    {% include side_template_name with data=data instance=instance permissions=permissions %}
  </div>
  {% else %}
  <div class="col-md-6 col-sm-12 col-12 offset-pl-md-1 offset-pl-sm-0 offset-pl-0 offset-pr-sm-0 offset-pr-0"
    {% include facilities_template_name with data=data instance=instance permissions=permissions %}
  </div>
  </div>
  <div class="tab-pane fade" id="nav-carriers" role="tabpanel" aria-labelledby="nav-carriers-tab">
    {% include carriers_template_name with data=data instance=instance permissions=permissions %}
  </div>
  <div class="tab-pane fade" id="nav-exchanges" role="tabpanel" aria-labelledby="nav-exchanges-tab">
    {% include exchanges_template_name with data=data instance=instance permissions=permissions %}
  </div>
  <div class="tab-pane fade" id="nav-networks" role="tabpanel" aria-labelledby="nav-networks-tab">
    {% include networks_template_name with data=data instance=instance permissions=permissions %}
  </div>
</div>
{% endif %}

</div>
    <div class="view_title right" data-edit-toggled="edit"  style="display:none;">
      <a class="btn btn-primary" data-edit-action="toggle-edit">{% trans "Cancel" %}</a>
      <a class="btn btn-primary" data-edit-action="submit">{% trans "Save" %}</a>
    </div>
</div>

<!-- REPORT BAD DATA
<div class="modal fade" id="report-bad-data" tabindex="-1" role="dialog" aria-labelledby="myModalLabel" aria-hidden="true">
  <div class="modal-dialog modal-lg" role="document">
    <div class="modal-content">
      <div class="modal-header">
        <h4 class="modal-title">{% trans "I am seeing bad data with" %} {{data.title}} {% trans "at" %} <a href="{{instance.view_url}}">{{instance.view_url}}<a></h4>
        <button type="button" class="btn-close" data-bs-dismiss="modal" aria-label="Close"><span aria-hidden="true">&times;</span></button>
      </div>
      <form id="reportDataForm">
      <div class="modal-body">
          {% csrf_token %}
          <input name="server_email" value="{% server_email %}" hidden/>
          <input name="obj_type" value="{{ref_tag|obj_type}}" hidden/>
          <input name="view_url" value="{{instance.view_url}}" hidden/>
          <label for="fields" class="col-form-label">The fields in question are:</label>
          <div class="px-5">
            <input placeholder="please fill in" name="fields" type="text" class="form-control" />
          </div>
          <label for="reason" class="col-form-label">I think this is bad data because:</label>
          <div class="px-5">
            <input placeholder="please fill in reason you're flagging this as bad data" name="reason" type="text" class="form-control" />
          </div>
          <label for="expected" class="col-form-label">The correct data is probably:</label>
          <div class="px-5">
            <input placeholder="please fill this in if you feel strongly you know what the correct data should be" name="expected" type="text" class="form-control" />
          </div>
        </div>
        <div class="modal-footer">
          <button class="btn btn-default" type="submit">{% trans "Confirm" %}</button>
          <button type="button" class="btn btn-danger" data-bs-dismiss="modal">Close</button>
        </div>
      </form>
    </div>
  </div>
</div>
-->

{% if permissions.can_write %}
{% if ref_tag == "fac" %}
  <script>
    $(document).on('input', 'input.latitude, input.longitude',() => {
      let latitude = PeeringDB.escape_html($("input.latitude").val().trim())
      let longitude = PeeringDB.escape_html($("input.longitude").val().trim())
      const geo_preview = $("#geocode_preview");
      validate_lat = latitude !== "" && isFinite(latitude) && Math.abs(latitude) <= 90
      validate_lon = longitude !== "" && isFinite(longitude) && Math.abs(longitude) <= 180;
      if (validate_lat && validate_lon){
        let link = `https://maps.google.com/?q=${latitude},${longitude}`
        let contents = `<a target="_blank" rel="noopener noreferrer" href="${link}">Preview in google maps</a>`
        geo_preview.empty().append(contents);
      }else{
        let contents = `Please enter valid geocode`
        geo_preview.empty().append(contents);
      }
  });
  </script>
{% endif %}
{% endif %}

<script language="javascript" type="text/javascript">
<<<<<<< HEAD
  {% if request.user.is_authenticated|flag_bad_data_needs_auth %}
  var showReportDataElmnt = document.getElementById("showReportData")
  if(showReportDataElmnt != null){
    showReportDataElmnt.addEventListener("click", function() {
      // Show the modal using Bootstrap's modal method
      $('#report-bad-data').modal('show');
    });
  }

  reportDataFormElmnt = document.getElementById("reportDataForm")
  if(reportDataFormElmnt != null){
    reportDataFormElmnt.addEventListener("submit", function(event) {
      event.preventDefault(); // Prevent the default form submission

      // Retrieve form data
      const formData = new FormData(event.target);
      const formObject = {};
      formData.forEach(function(value, key) {
        formObject[key] = value;
      });

      var subject = "I am seeing bad data with " + formObject["obj_type"] + " at " + formObject["view_url"];
      var fields = "The field(s) in question are:\n"+formObject["fields"]+"\n";
      var reason = "I think this is bad data because:\n"+formObject["reason"]+"\n";
      var expected = "The correct data is probably:\n"+formObject["expected"]+"\n";
      var body = fields+reason+expected;

      // Construct the mailto link
      var mailtoLink = `mailto:${formObject["server_email"]}?subject=${encodeURIComponent(subject)}&body=${encodeURIComponent(body)}`;

      // Open a pop-up window with the mailto link
      var popup = window.open(mailtoLink, "EmailPopup", "width=600, height=400");

      // Clear the form or perform other actions
      event.target.reset();
    });
  }
  {% endif %}

  {% if permissions.can_write %}
  function submitForm() {
    let inputValue = document.getElementById('searchInput').value;
    let form = document.getElementById('quick-search-view');
    form.action = "/search/v2?q=" + encodeURIComponent(inputValue);
    return true;
  }

function submitForm() {
  let inputValue = document.getElementById('searchInput').value;
  let form = document.getElementById('quick-search-view');
  form.action = "/search/v2?q=" + encodeURIComponent(inputValue);
  return true;
}

=======
  $('a.btn.btn-primary[data-edit-action="toggle-edit"]').click(()=>{
    $("div[data-edit-name='irr_as_set']").tooltip('dispose');
  })
>>>>>>> e37dc4da
  const deleteElement = (e) => {

    $(e).parent().remove();

    // mark form as changed
    $('.view.editable').data("edit-changed", "yes");
  }
  const addSocialMediaElement = (e) => {
    $(e).parent().before(`{% include "site/social_media.html" with social_media_enum=data.social_media_enum %}`);
    var idx = $(".new_service_identifier").length
    var new_service_identifier = $(".new_service_identifier[data-edit-name=smi_value_]")
    new_service_identifier.attr("data-edit-name", "smi_value_" + idx)
    new_service_identifier.editable("toggle");
  }

<<<<<<< HEAD
  $(document).ready(function() {

    addExpandTableButton()

    PeeringDB.incomplete_data_notify();
    PeeringDB.ViewActions.init();
=======
$(document).ready(function() {
  PeeringDB.incomplete_data_notify();
  PeeringDB.ViewActions.init();
  checkAsSet();

  var editForm = $('[data-edit-target="api:{{ref_tag}}:update"]')
  editForm.on('action-success:submit', function(e,data) {
    if(PeeringDB.ixf_proposals && PeeringDB.ixf_proposals.require_refresh) {
      document.location.href = document.location.href;
    } else {
      PeeringDB.ViewTools.after_submit(editForm, data);
      setTimeout(PeeringDB.incomplete_data_notify, 500);
    }
  });
>>>>>>> e37dc4da

    var editForm = $('[data-edit-target="api:{{ref_tag}}:update"]')
    editForm.on('action-success:submit', function(e,data) {
      if(PeeringDB.ixf_proposals && PeeringDB.ixf_proposals.require_refresh) {
        document.location.href = document.location.href;
      } else {
        PeeringDB.ViewTools.after_submit(editForm, data);
        setTimeout(PeeringDB.incomplete_data_notify, 500);
      }
    });

    editForm.on('action-success:toggle', function(e, payload) {
      if(payload.mode == "view") {
        if(PeeringDB.ixf_proposals && PeeringDB.ixf_proposals.require_refresh) {
          document.location.href = document.location.href;
        }
      }
    })

    $('[data-bs-toggle="tooltip"]').tooltip({container:"body", trigger:"hover"});

  });

  {% endif %}

  const addExpandTableButton = () =>{
    const tables = document.querySelectorAll("div.list > div.scrollable ")
    tables.forEach(element => {
      if (element.scrollHeight > element.clientHeight){
        old_button = element.parentElement.querySelectorAll(".expanded-btn")
        if (old_button.length > 0){
          old_button[0].remove()
        }
        button = `<i class="material-icons expanded-btn" onclick="toggleHeight('${element.id}')" style="transform: rotate(90deg)">chevron_right</i>`
        element.parentElement.insertAdjacentHTML("beforeend",button)
      }
    });
  }
  $(document).ready(function() {
    addExpandTableButton()
  })
</script>

{% if ref_tag != "org" %}
<!-- EXPORT FORM LOGIC -->
<script>
    const checkAllExportTypes = () => {
        let allChecked = true;
        $("#export-field input[type='checkbox']:not(#export_all)").each(function() {
            if (!$(this).prop("checked")) {
                allChecked = false;
            }
        });

        $("#export_all").prop("checked", allChecked);
    }

    $("#export_all").change((e) => {
        const toggleChecked = e.target.checked;
        $("#export-field input[type='checkbox']").prop("checked", toggleChecked);
    });

    $("#export-field input[type='checkbox']").change(function() {
      if(!$('#export-format input[type="checkbox"][value="CSV"]').is(":checked")){
        if (!$(this).prop("checked")) {
          $("#export_all").prop("checked", false);
        } else {
          checkAllExportTypes();
        }
      }else{
        $('#export-field input[type="checkbox"]').not(this).prop('checked', false); // Uncheck other checkboxes
      }
    });

    $('#export-format input[type="checkbox"]').change(function() {
      $('#export-format input[type="checkbox"]').not(this).prop('checked', false); // Uncheck other checkboxes

      if($('#export-format input[type="checkbox"][value="CSV"]').is(":checked")){
        $('#export_all').attr('disabled', true)
        $('#export_all').prop("checked", false)

        if($("#export-field input[type='checkbox']:checked").length > 1) {
          $('#export-field input[type="checkbox"]:checked').not(':last').prop('checked', false);
        }
      }else{
        $('#export_all').attr('disabled', false)
      }
    });


// tab campus
$('.wrapper').scroll(()=>{
    reAdjust()
  })
const reAdjust = () =>{
  if (($('.wrapper').scrollLeft() + $('.wrapper').innerWidth() >= $('.wrapper')[0].scrollWidth - 10)){
    $('.scroller-right').hide();
  }else{
    $('.scroller-right').show().css('display', 'flex');
  }

  if ($('.wrapper').scrollLeft()){
    $('.scroller-left').show().css('display', 'flex');
  }else{
    $('.scroller-left').hide();
  }
}
$(document).ready(()=>{
  $('a.campus-tab[data-toggle="tab"]').on('shown.bs.tab',()=>{
    addExpandTableButton()
  })
  reAdjust();
})
$(window).on('resize',function(e){
  	reAdjust();
});

$('.scroller-right').click(function() {
  $('.wrapper').animate( { scrollLeft: '+=200' }, "fast");
});

$('.scroller-left').click(function() {
  $('.wrapper').animate( { scrollLeft: '-=200' }, "fast");
});


</script>
{% endif %}
{% if ref_tag != "campus" %}
{% if permissions.can_use_tools %}
{% include tools_template_name with data=data instance=instance permissions=permissions %}
{% endif %}

{% include asset_template_name with data=data instance=instance permissions=permissions %}
{% endif %}
{% endblock %}<|MERGE_RESOLUTION|>--- conflicted
+++ resolved
@@ -732,8 +732,9 @@
 {% endif %}
 
 <script language="javascript" type="text/javascript">
-<<<<<<< HEAD
-  {% if request.user.is_authenticated|flag_bad_data_needs_auth %}
+  $('a.btn.btn-primary[data-edit-action="toggle-edit"]').click(()=>{
+    $("div[data-edit-name='irr_as_set']").tooltip('dispose');
+  })  {% if request.user.is_authenticated|flag_bad_data_needs_auth %}
   var showReportDataElmnt = document.getElementById("showReportData")
   if(showReportDataElmnt != null){
     showReportDataElmnt.addEventListener("click", function() {
@@ -787,11 +788,6 @@
   return true;
 }
 
-=======
-  $('a.btn.btn-primary[data-edit-action="toggle-edit"]').click(()=>{
-    $("div[data-edit-name='irr_as_set']").tooltip('dispose');
-  })
->>>>>>> e37dc4da
   const deleteElement = (e) => {
 
     $(e).parent().remove();
@@ -807,29 +803,13 @@
     new_service_identifier.editable("toggle");
   }
 
-<<<<<<< HEAD
   $(document).ready(function() {
 
     addExpandTableButton()
 
     PeeringDB.incomplete_data_notify();
     PeeringDB.ViewActions.init();
-=======
-$(document).ready(function() {
-  PeeringDB.incomplete_data_notify();
-  PeeringDB.ViewActions.init();
   checkAsSet();
-
-  var editForm = $('[data-edit-target="api:{{ref_tag}}:update"]')
-  editForm.on('action-success:submit', function(e,data) {
-    if(PeeringDB.ixf_proposals && PeeringDB.ixf_proposals.require_refresh) {
-      document.location.href = document.location.href;
-    } else {
-      PeeringDB.ViewTools.after_submit(editForm, data);
-      setTimeout(PeeringDB.incomplete_data_notify, 500);
-    }
-  });
->>>>>>> e37dc4da
 
     var editForm = $('[data-edit-target="api:{{ref_tag}}:update"]')
     editForm.on('action-success:submit', function(e,data) {
